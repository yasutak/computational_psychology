
# Computational Modeling of Behavioral Data by Prof. Kentaro Katahira

## Rescorla-Wagner model

```julia
<<<<<<< HEAD

=======
>>>>>>> eb90d1af
using Plots
using Interact
using Random

"""
Nₜ: number of trials
α: learning rate
Pᵣ: probability of getting reward
""" #create a seed for random numbers

@manipulate for Nₜ = 0:1:500, α = 0:0.05:1, Pᵣ = 0:0.05:1

    rng = MersenneTwister(1234)

    𝐕 = zeros(Nₜ) #strengths of association as Nₜ-length vector
    𝐑 = rand(rng, Nₜ) .< Pᵣ # presence of reinforcement (1 or 0) as Nₜ-length vector

    for t in 1: Nₜ-1

        𝐕[t+1] = 𝐕[t] + α *(𝐑[t]-𝐕[t])
    end

    print(𝐑)
    plot(𝐕, label= string("a ", α))
    plot!([(i, Pᵣ) for i in 1:1:Nₜ], label="expected value of r: " * string(Pᵣ))
    xlabel!("number of trials")
    ylabel!("strength of association")
    ylims!((0, 1))
    title!("Rescorla-Wagner model")
end
```

## Q-learning simulation


### softmax function

```julia
<<<<<<< HEAD

=======
>>>>>>> eb90d1af
function softmax(β, Δq)
    return 1 / (1+ exp(-β * (Δq)))
end

@manipulate for β in 0:0.05:5
    plot([(Δq, softmax(β, Δq)) for Δq in -4:0.1:4], m=:o, label=string("beta ", β))
    xlabel!("difference in Q")
    ylabel!("probability")
    ylims!((0, 1))
    title!("Softmax Function")
end
```

### interactive plot of Q-learning model

```julia
"""
Nₜ: number of trials
α: learning rate
β: inverse temperature
Pᵣ: probability of getting reward in A
"""

@manipulate for Nₜ in 0:5:200, α in 0:0.05:1, β in 0:0.25:5, Pᵣ in 0:0.05:1

    rng = MersenneTwister(1234)

    𝐐 = zeros((2, Nₜ)) #initial value of Q in 2 by Nₜ matrix
    𝐜 = zeros(Int, Nₜ) #initial choice in each Nₜ trial
    𝐫 = zeros(Nₜ) # 0 (no reward) or 1 (reward) in each Nₜ trial
    Pₐ = zeros(Nₜ) # probability of choosing A in each trial
    P = (Pᵣ, 1-Pᵣ)

    for t in 1:Nₜ-1
        Pₐ = softmax(β, 𝐐[1, t] - 𝐐[2, t])

        if rand(rng) < Pₐ
            𝐜[t] = 1 #choose A
            𝐫[t] = Int(rand(rng) < P[1])
        else
            𝐜[t] = 2 #choose B
            𝐫[t] = Int(rand(rng) < P[2])
        end

        𝐐[𝐜[t], t+1] = 𝐐[𝐜[t], t] + α * (𝐫[t] - 𝐐[𝐜[t], t])
        𝐐[3 - 𝐜[t], t+1] = 𝐐[3 - 𝐜[t], t] # retain value of unpicked choice
    end

    plot(𝐐[1, :], label="Qt(A)", color="orange")
    plot!([(i, P[1]) for i in 1:1:Nₜ], label="expected value of reward for A:" * string(P[1]), color="darkorange")
    plot!(𝐐[2, :], label="Qt(B)", color="skyblue")
    plot!([(i, P[2]) for i in 1:1:Nₜ], label="expected value of reward for B:" * string(P[2]), color="darkblue")
    xlabel!("number of trials")
    ylabel!("Q (value of behavior?)")
    ylims!((0, 1))
    title!("Q-learning model")
end
```

## Parameter Estimation

### Optimization with Optim package

```julia
"""
This function returns a vector of choices and a vector of rewards, both of which will be used for parameter estimation
"""

function generate_qlearning_data(Nₜ, α, β, Pᵣ)

    𝐐 = zeros((2, Nₜ)) #initial value of Q in 2 by Nₜ matrix
    𝐜 = zeros(Int, Nₜ) #initial choice in each Nₜ trial
    𝐫 = zeros(Nₜ) # 0 (no reward) or 1 (reward) in each Nₜ trial
    Pₐ = zeros(Nₜ) # probability of choosing A in each trial
    P = (Pᵣ, 1-Pᵣ)

    for t in 1:Nₜ-1
        Pₐ = softmax(β, 𝐐[1, t] - 𝐐[2, t])

        if rand() < Pₐ
            𝐜[t] = 1 #choose A
            𝐫[t] = (rand(Float64) < P[1])
        else
            𝐜[t] = 2 #choose B
            𝐫[t] = Int(rand(Float64) < P[2])
        end

        𝐐[𝐜[t], t+1] = 𝐐[𝐜[t], t] + α * (𝐫[t] - 𝐐[𝐜[t], t])
        𝐐[3 - 𝐜[t], t+1] = 𝐐[3 - 𝐜[t], t] # retain value of unpicked choice
    end

    return 𝐜, 𝐫
end
```

```julia
"""
init_values: [α, β]
α: learning rate
β: inverse temperature
𝐜: vector of choices in each Nₜ trial in 1(A) or 2(B)
𝐫: 0 (no reward) or 1 (reward) in each Nₜ trial

"""

function func_qlearning(init_values, 𝐜, 𝐫) #needed for parameters to be passed as list for Optim package

    Nₜ = length(𝐜)
    Pₐ = zeros(Nₜ) #probabilities of selecting A
    𝐐 = zeros((2, Nₜ))
    logl = 0 #initial value of log likelihood

    for t in 1:Nₜ - 1
        Pₐ = softmax(init_values[2], 𝐐[1, t] - 𝐐[2, t])
        logl += (𝐜[t] == 1) * log(Pₐ) + (𝐜[t] == 2) * log(1 - Pₐ)
        𝐐[𝐜[t], t + 1] = 𝐐[𝐜[t], t] + init_values[1] * (𝐫[t] - 𝐐[𝐜[t], t])
        𝐐[3 - 𝐜[t], t + 1] =  𝐐[3 - 𝐜[t], t]
    end

    return (negll = -logl, 𝐐 = 𝐐, Pₐ = Pₐ);
end
```

```julia
using Optim

@manipulate for Nₜ in 0:5:200, α in 0:0.05:1, β in 0:0.25:5, Pᵣ in 0:0.05:1
    𝐜, 𝐫 = generate_qlearning_data(Nₜ, α, β, Pᵣ)

    func_qlearning_opt(init_values) = func_qlearning(init_values, 𝐜, 𝐫).negll

    initial_values = rand(2)
    lower = [0.0, 0.0]
    upper = [1.0, 5.0]
    inner_optimizer = GradientDescent()
    results = optimize(func_qlearning_opt, lower, upper, initial_values, Fminbox(inner_optimizer));
end
```

#### optimization with BlackBoxOptim package

```julia
using BlackBoxOptim

@manipulate for Nₜ in 0:5:200, α in 0:0.05:1, β in 0:0.25:5, Pᵣ in 0:0.05:1
    𝐜, 𝐫 = generate_qlearning_data(Nₜ, α, β, Pᵣ)

    func_qlearning_opt(init_values) = func_qlearning(init_values, 𝐜, 𝐫).negll

    results = bboptimize(func_qlearning_opt; SearchRange = [(0.0, 1.0), (0.0, 5.0)], NumDimensions = 2);
    best_candidate(results)
end
```

We can also compare performances when using different optimizers.

```julia
func_qlearning_opt(init_values) = func_qlearning([0.3, 0.4], 𝐜, 𝐫).negll
compare_optimizers(func_qlearning_opt; SearchRange = [(0.0, 1.0), (0.0, 5.0)], NumDimensions = 2);
```

#### optimization with JuMP and Ipopt packages

```julia
#The following code block generates error. How can I fix it?

using JuMP, Ipopt, ForwardDiff

𝐜, 𝐫 = generate_qlearning_data(50, 0.6, 0.7, 0.5)

func_qlearning_JuMP(α, β) = func_qlearning((α, β), 𝐜, 𝐫).negll #JuMP needs separate variables, not a list

m = Model(Ipopt.Optimizer)
register(m, :func_qlearning_JuMP, 2, func_qlearning_JuMP, autodiff=true)

@variable(m, 0.0 <= x <= 1.0, start=rand())
@variable(m, 0.0 <= y <= 5.0, start=5*rand())
@NLobjective(m, Min, func_qlearning_JuMP(x, y))
@show optimize!(m)
println("α = ", value(x), " β = ", value(y))
```

```julia
```<|MERGE_RESOLUTION|>--- conflicted
+++ resolved
@@ -4,33 +4,27 @@
 ## Rescorla-Wagner model
 
 ```julia
-<<<<<<< HEAD
 
-=======
->>>>>>> eb90d1af
 using Plots
 using Interact
-using Random
+
 
 """
 Nₜ: number of trials
 α: learning rate
 Pᵣ: probability of getting reward
-""" #create a seed for random numbers
+"""
 
 @manipulate for Nₜ = 0:1:500, α = 0:0.05:1, Pᵣ = 0:0.05:1
 
-    rng = MersenneTwister(1234)
-
     𝐕 = zeros(Nₜ) #strengths of association as Nₜ-length vector
-    𝐑 = rand(rng, Nₜ) .< Pᵣ # presence of reinforcement (1 or 0) as Nₜ-length vector
+    𝐑 = rand(Nₜ) .< Pᵣ # presence of reinforcement (1 or 0) as Nₜ-length vector
 
     for t in 1: Nₜ-1
 
         𝐕[t+1] = 𝐕[t] + α *(𝐑[t]-𝐕[t])
     end
 
-    print(𝐑)
     plot(𝐕, label= string("a ", α))
     plot!([(i, Pᵣ) for i in 1:1:Nₜ], label="expected value of r: " * string(Pᵣ))
     xlabel!("number of trials")
@@ -46,10 +40,7 @@
 ### softmax function
 
 ```julia
-<<<<<<< HEAD
 
-=======
->>>>>>> eb90d1af
 function softmax(β, Δq)
     return 1 / (1+ exp(-β * (Δq)))
 end
@@ -62,10 +53,11 @@
     title!("Softmax Function")
 end
 ```
-
 ### interactive plot of Q-learning model
 
 ```julia
+# how can I input P with small subscript A?
+
 """
 Nₜ: number of trials
 α: learning rate
@@ -74,8 +66,6 @@
 """
 
 @manipulate for Nₜ in 0:5:200, α in 0:0.05:1, β in 0:0.25:5, Pᵣ in 0:0.05:1
-
-    rng = MersenneTwister(1234)
 
     𝐐 = zeros((2, Nₜ)) #initial value of Q in 2 by Nₜ matrix
     𝐜 = zeros(Int, Nₜ) #initial choice in each Nₜ trial
@@ -86,12 +76,12 @@
     for t in 1:Nₜ-1
         Pₐ = softmax(β, 𝐐[1, t] - 𝐐[2, t])
 
-        if rand(rng) < Pₐ
+        if rand() < Pₐ
             𝐜[t] = 1 #choose A
-            𝐫[t] = Int(rand(rng) < P[1])
+            𝐫[t] = Int(rand(Float64) < P[1])
         else
             𝐜[t] = 2 #choose B
-            𝐫[t] = Int(rand(rng) < P[2])
+            𝐫[t] = Int(rand(Float64) < P[2])
         end
 
         𝐐[𝐜[t], t+1] = 𝐐[𝐜[t], t] + α * (𝐫[t] - 𝐐[𝐜[t], t])
@@ -109,14 +99,9 @@
 end
 ```
 
-## Parameter Estimation
-
 ### Optimization with Optim package
 
 ```julia
-"""
-This function returns a vector of choices and a vector of rewards, both of which will be used for parameter estimation
-"""
 
 function generate_qlearning_data(Nₜ, α, β, Pᵣ)
 
@@ -131,10 +116,10 @@
 
         if rand() < Pₐ
             𝐜[t] = 1 #choose A
-            𝐫[t] = (rand(Float64) < P[1])
+            𝐫[t] = (rand() < P[1])
         else
             𝐜[t] = 2 #choose B
-            𝐫[t] = Int(rand(Float64) < P[2])
+            𝐫[t] = Int(rand() < P[2])
         end
 
         𝐐[𝐜[t], t+1] = 𝐐[𝐜[t], t] + α * (𝐫[t] - 𝐐[𝐜[t], t])
@@ -144,6 +129,7 @@
     return 𝐜, 𝐫
 end
 ```
+## Parameter Estimation
 
 ```julia
 """
@@ -152,10 +138,8 @@
 β: inverse temperature
 𝐜: vector of choices in each Nₜ trial in 1(A) or 2(B)
 𝐫: 0 (no reward) or 1 (reward) in each Nₜ trial
-
 """
-
-function func_qlearning(init_values, 𝐜, 𝐫) #needed for parameters to be passed as list for Optim package
+function func_qlearning(init_values, 𝐜, 𝐫) #needed for passing list as variables for Optim
 
     Nₜ = length(𝐜)
     Pₐ = zeros(Nₜ) #probabilities of selecting A
@@ -164,7 +148,7 @@
 
     for t in 1:Nₜ - 1
         Pₐ = softmax(init_values[2], 𝐐[1, t] - 𝐐[2, t])
-        logl += (𝐜[t] == 1) * log(Pₐ) + (𝐜[t] == 2) * log(1 - Pₐ)
+        logl += (𝐜[t] == 1) * log(Pₐ) + (𝐜[t] == 2) * log(1 - log(Pₐ))
         𝐐[𝐜[t], t + 1] = 𝐐[𝐜[t], t] + init_values[1] * (𝐫[t] - 𝐐[𝐜[t], t])
         𝐐[3 - 𝐜[t], t + 1] =  𝐐[3 - 𝐜[t], t]
     end
@@ -185,52 +169,25 @@
     lower = [0.0, 0.0]
     upper = [1.0, 5.0]
     inner_optimizer = GradientDescent()
-    results = optimize(func_qlearning_opt, lower, upper, initial_values, Fminbox(inner_optimizer));
+    results = optimize(func_qlearning_opt, lower, upper, initial_values, Fminbox(inner_optimizer))
+    #@show optimize(func_qlearning_opt, init_values, lower, upper, LBFGS())
 end
 ```
 
-#### optimization with BlackBoxOptim package
+#### optimization with JuMP and Ipopt
+```julia
+using JuMP, Ipopt, ForwardDiff
+#@manipulate for Nₜ in 0:5:200, α1 in 0:0.05:1, β1 in 0:0.25:5, Pᵣ in 0:0.05:1
 
-```julia
-using BlackBoxOptim
+𝐜, 𝐫 = generate_qlearning_data(50, 0.5, 0.5, 0.5)
 
-@manipulate for Nₜ in 0:5:200, α in 0:0.05:1, β in 0:0.25:5, Pᵣ in 0:0.05:1
-    𝐜, 𝐫 = generate_qlearning_data(Nₜ, α, β, Pᵣ)
-
-    func_qlearning_opt(init_values) = func_qlearning(init_values, 𝐜, 𝐫).negll
-
-    results = bboptimize(func_qlearning_opt; SearchRange = [(0.0, 1.0), (0.0, 5.0)], NumDimensions = 2);
-    best_candidate(results)
-end
-```
-
-We can also compare performances when using different optimizers.
-
-```julia
-func_qlearning_opt(init_values) = func_qlearning([0.3, 0.4], 𝐜, 𝐫).negll
-compare_optimizers(func_qlearning_opt; SearchRange = [(0.0, 1.0), (0.0, 5.0)], NumDimensions = 2);
-```
-
-#### optimization with JuMP and Ipopt packages
-
-```julia
-#The following code block generates error. How can I fix it?
-
-using JuMP, Ipopt, ForwardDiff
-
-𝐜, 𝐫 = generate_qlearning_data(50, 0.6, 0.7, 0.5)
-
-func_qlearning_JuMP(α, β) = func_qlearning((α, β), 𝐜, 𝐫).negll #JuMP needs separate variables, not a list
+func_qlearning_JuMP(α, β) = func_qlearning((α, β), 𝐜, 𝐫).negll
 
 m = Model(Ipopt.Optimizer)
 register(m, :func_qlearning_JuMP, 2, func_qlearning_JuMP, autodiff=true)
 
-@variable(m, 0.0 <= x <= 1.0, start=rand())
-@variable(m, 0.0 <= y <= 5.0, start=5*rand())
-@NLobjective(m, Min, func_qlearning_JuMP(x, y))
-@show optimize!(m)
-println("α = ", value(x), " β = ", value(y))
-```
+@variable(m, 0.0 <= α <= 1.0, start=rand(), base_name = "learning_rate")
+@variable(m, 0.0 <= β <= 5.0, start=5*rand(), base_name = "inverse_temperature"))
 
-```julia
-```+@NLobjective(m, Min, func_qlearning_JuMP)
+optimize!(m)#Thanks Satoshi Terasaki